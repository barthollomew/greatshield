# Greatshield

> **Local-first Discord moderation with AI-powered content analysis**

Greatshield is a privacy-focused Discord moderation bot that runs entirely on your own computer. It uses local AI models to analyze messages in real-time, protecting your community while keeping all data on your machine.

[![License: MIT](https://img.shields.io/badge/License-MIT-blue.svg)](https://opensource.org/licenses/MIT)
[![Node.js Version](https://img.shields.io/badge/node-%3E%3D20.0.0-green)](https://nodejs.org/)
[![TypeScript](https://img.shields.io/badge/TypeScript-Ready-blue.svg)](https://www.typescriptlang.org/)

## Features

**Privacy First**
- 100% Local processing - your data never leaves your computer
- No cloud dependencies or external API calls
- Complete control over your moderation system

**Two-Pass Moderation**
- Fast Pass: Instant regex-based filtering for banned words and spam
- AI Analysis: Sophisticated content analysis using local LLM models

**Flexible AI Models**
- TinyLLaMA 1.1B (~650MB RAM) - Perfect for low-end systems
- Phi-2 2.7B (~850MB RAM) - Recommended for balanced performance  
- Mistral 7B Instruct (~4.2GB RAM) - Best accuracy for powerful systems

**Smart Moderation Actions**
- Mask: Hide offensive content while preserving context
- Delete & Warn: Remove message and notify user
- Shadowban: Silently prevent user interactions  
- Escalate: Alert human moderators for review

## Quick Start

**Prerequisites**
- Node.js 20.x or higher
- Discord Bot Token from [Discord Developer Portal](https://discord.com/developers/applications)

**Installation & Setup**
```bash
# Install and run setup wizard
npx greatshield setup

<<<<<<< HEAD
#### Option 2: Download Binary
1. Download the latest release for your platform from [Releases](https://github.com/barthollomew/greatshield/releases)
2. Extract and run the executable

#### Option 3: Build from Source
```bash
git clone https://github.com/barthollomew/greatshield.git
cd greatshield
npm install
npm run build
npm start
=======
# Start moderating
npx greatshield start
>>>>>>> 3175bf6b
```

**Discord Bot Setup**
1. Create a Discord Application at [Discord Developer Portal](https://discord.com/developers/applications)
2. Create a bot and copy the token, application ID, and public key
3. Set required permissions: `Send Messages`, `Manage Messages`, `Read Message History`, `Use Slash Commands`, `Manage Roles`
4. Invite bot to your server with proper scopes and permissions

## Commands

**CLI Commands**
```bash
greatshield setup      # Interactive setup wizard
greatshield start       # Start the bot
greatshield status      # Check system health
greatshield models      # List available AI models
greatshield pull <model> # Download new model
greatshield logs        # View logs
```

**Discord Slash Commands**
- `/status` - Check bot health and configuration
- `/policy` - View active moderation policies
- `/logs` - View recent moderation actions (admin only)

## Policy Packs

**Strict Moderation**
- Toxicity: 0.6 threshold → Delete & Warn
- Harassment: 0.5 threshold → Delete & Warn
- Spam: 0.7 threshold → Mask
- Grooming: 0.3 threshold → Escalate

**Balanced Moderation** (Recommended)
- Toxicity: 0.75 threshold → Mask  
- Harassment: 0.7 threshold → Delete & Warn
- Spam: 0.8 threshold → Mask
- Grooming: 0.4 threshold → Escalate

**Lenient Moderation**
- Toxicity: 0.9 threshold → Mask
- Harassment: 0.85 threshold → Delete & Warn  
- Spam: 0.9 threshold → Mask
- Grooming: 0.5 threshold → Escalate

## Configuration

**Environment Variables**
```env
DISCORD_TOKEN=your_discord_bot_token_here
DISCORD_APPLICATION_ID=your_application_id_here
DISCORD_PUBLIC_KEY=your_public_key_here  
DISCORD_GUILD_ID=your_guild_id_here
MOD_LOG_CHANNEL_ID=your_mod_log_channel_id_here
OLLAMA_HOST=http://localhost:11434
SELECTED_MODEL=phi:2.7b-q4_k_m
DATABASE_PATH=./greatshield.db
LOG_LEVEL=info
```

## Troubleshooting

**Bot Not Responding**
```bash
# Check system status
greatshield status

# Verify Ollama is running  
ollama serve

# Check Discord permissions in server settings
```

**High False Positives**
- Increase detection thresholds in policy settings
- Switch to a larger, more accurate model
- Review banned words list

**Missing Violations**
- Decrease detection thresholds
- Switch to stricter policy pack
- Consider using larger AI model

**Performance Issues**
- Use smaller model (TinyLLaMA) 
- Check system resources
- Review logs for errors

## Development

**Setup**
```bash
git clone https://github.com/barthollomew/greatshield.git
cd greatshield
npm install
npm run build
npm start
```

**Project Structure**
```
greatshield/
├── bot/src/
│   ├── cli/          # Setup wizard and CLI commands
│   ├── core/         # Discord bot core and SOLID architecture
│   ├── database/     # SQLite database management  
│   ├── moderation/   # Two-pass moderation system
│   ├── ollama/       # AI model integration
│   └── utils/        # Logging and utilities
├── schemas/          # Database schemas and seed data
└── website/          # Landing page
```

## Security & Privacy

**Data Protection**
- Local processing only - no external API calls for moderation
- SQLite database with sensitive data protection
- Minimal logging - only essential information stored
- Complete user control over data retention

**Security Best Practices**
- Run on dedicated server or container
- Regular database backups
- Monitor system resources and logs
- Keep Ollama and models updated
- Secure Discord bot token storage

## License

This project is licensed under the MIT License - see the [LICENSE](LICENSE) file for details.

---

**Built for Discord communities that value privacy and control**<|MERGE_RESOLUTION|>--- conflicted
+++ resolved
@@ -41,22 +41,8 @@
 # Install and run setup wizard
 npx greatshield setup
 
-<<<<<<< HEAD
-#### Option 2: Download Binary
-1. Download the latest release for your platform from [Releases](https://github.com/barthollomew/greatshield/releases)
-2. Extract and run the executable
-
-#### Option 3: Build from Source
-```bash
-git clone https://github.com/barthollomew/greatshield.git
-cd greatshield
-npm install
-npm run build
-npm start
-=======
 # Start moderating
 npx greatshield start
->>>>>>> 3175bf6b
 ```
 
 **Discord Bot Setup**
